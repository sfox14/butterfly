import math
import torch
from torch import nn
import torch.nn.functional as F

from .butterfly_multiply import butterfly_mult, butterfly_mult_untied
from .butterfly_multiply import butterfly_ortho_mult_tied, bbt_ortho_mult_tied
from .butterfly_multiply import butterfly_ortho_mult_untied, butterfly_mult_untied_svd
from .butterfly_multiply import bbt_mult_untied, bbt_ortho_mult_untied

class Butterfly(nn.Module):
    """Product of log N butterfly factors, each is a block 2x2 of diagonal matrices.
    Compatible with torch.nn.Linear.

    Parameters:
        in_size: size of input
        out_size: size of output
        bias: If set to False, the layer will not learn an additive bias.
                Default: ``True``
        complex: whether complex or real
        tied_weight: whether the weights in the butterfly factors are tied.
            If True, will have 4N parameters, else will have 2 N log N parameters (not counting bias)
        increasing_stride: whether to multiply with increasing stride (e.g. 1, 2, ..., n/2) or
            decreasing stride (e.g., n/2, n/4, ..., 1).
            Note that this only changes the order of multiplication, not how twiddle is stored.
            In other words, twiddle[@log_stride] always stores the twiddle for @stride.
        ortho_init: whether the weight matrix should be initialized to be orthogonal/unitary.
        param: The parameterization of the 2x2 butterfly factors, either 'regular', 'ortho', 'odo', or 'obdobt', or 'svd'.
            'ortho' and 'svd' only support real, not complex.
            'odo' means two orthogonal butterfly matrices and one diagonal matrix.
            'obdobt' means the building block is (OB D OBT)^nblocks, where OB means orthogonal butterfly.
        max_gain: (only for svd parameterization) controls the maximum and minimum singular values
            of the whole matrix (not of each factor).
            For example, max_gain=10.0 means that the singular values are in [0.1, 10.0].
        nblocks: number of (BB^T) blocks. If 0, it's just a butterfly. If > 0, ignore @increasing_stride.
        diag_constraint: whether to constrain the diagonal in ODO parameterization.
            None (no constraint), 'positive' (>= 0), 'bounded' (between [1/max_gain, max_gain]),
                'square' (use sigma^2 parameterization instead)
        expansion: the linear map is a sum of @expansion butterfly matrices
        diag_init: whether to initialize the diagonal in ODO with 1, or N(0, 1)
            'one', or 'normal'
        double: whether to double the input size, i.e. x -> [x, 0]
    """

    def __init__(self, in_size, out_size, bias=True, complex=False, tied_weight=True,
                 increasing_stride=True, ortho_init=False, param='regular', max_gain=10.0,
                 nblocks=0, diag_constraint=None, expansion=1, diag_init='one', double=False):
        super().__init__()
        self.double = double
        if double:
            in_size *= 2
            out_size *= 2
        self.in_size = in_size
        m = int(math.ceil(math.log2(in_size)))
        self.m = m
        size = self.in_size_extended = 1 << m  # Will zero-pad input if in_size is not a power of 2
        self.out_size = out_size
        self.nstack = int(math.ceil(out_size / self.in_size_extended))
        self.complex = complex
        self.tied_weight = tied_weight
        self.increasing_stride = increasing_stride
        self.ortho_init = ortho_init
        assert param in ['regular', 'ortho', 'odo', 'odr', 'opdo', 'obdobt', 'svd', 'ds', 'logit', 'ortho2']
        self.param = param
        self.max_gain_per_factor = max_gain ** (1 / m)
        self.nblocks = nblocks
        assert diag_constraint in [None, 'positive', 'bounded', 'square']
        self.diag_constraint = diag_constraint
        self.max_gain = max_gain
        self.expansion = expansion
        self.diag_init = diag_init
        self.nstack *= self.expansion
        if nblocks > 0:
            assert not complex, 'native BBT with complex is not supported, use two separate Butterflies (e.g. nn.Sequential)'
            if param not in  ['odo', 'odr', 'opdo']:  # Special case, we implement tied weight ODO with nblocks
                assert not tied_weight and param in ['regular', 'ortho', 'odo', 'odr', 'opdo', 'obdobt'], 'native BBT with tied_weight or complex or non-regular param is not supported, use two separate Butterflies'
        if tied_weight:
            twiddle_core_shape = (self.nstack, size - 1) if nblocks == 0 else (self.nstack, nblocks * 2, size - 1)
        else:
            twiddle_core_shape = (self.nstack, m, size // 2) if nblocks == 0 else (self.nstack, nblocks * 2 * m, size // 2)
        if param == 'regular':
            if not ortho_init:
                twiddle_shape = twiddle_core_shape + ((2, 2) if not complex else (2, 2, 2))
                scaling = 1.0 / 2 if complex else 1.0 / math.sqrt(2)
                self.twiddle = nn.Parameter(torch.randn(twiddle_shape) * scaling)
            else:
                if not complex:
                    theta = torch.rand(twiddle_core_shape) * math.pi * 2
                    c, s = torch.cos(theta), torch.sin(theta)
                    det = torch.randint(0, 2, twiddle_core_shape, dtype=c.dtype) * 2 - 1  # Rotation (+1) or reflection (-1)
                    self.twiddle = nn.Parameter(torch.stack((torch.stack((det * c, -det * s), dim=-1),
                                                             torch.stack((s, c), dim=-1)), dim=-2))
                else:
                    # Sampling from the Haar measure on U(2) is a bit subtle.
                    # Using the parameterization here: http://home.lu.lv/~sd20008/papers/essays/Random%20unitary%20[paper].pdf
                    phi = torch.asin(torch.sqrt(torch.rand(twiddle_core_shape)))
                    c, s = torch.cos(phi), torch.sin(phi)
                    alpha, psi, chi = torch.randn((3, ) + twiddle_core_shape) * math.pi * 2
                    A = torch.stack((c * torch.cos(alpha + psi), c * torch.sin(alpha + psi)), dim=-1)
                    B = torch.stack((s * torch.cos(alpha + chi), s * torch.sin(alpha + chi)), dim=-1)
                    C = torch.stack((-s * torch.cos(alpha - chi), -s * torch.sin(alpha - chi)), dim=-1)
                    D = torch.stack((c * torch.cos(alpha - psi), c * torch.sin(alpha - psi)), dim=-1)
                    self.twiddle = nn.Parameter(torch.stack((torch.stack((A, B), dim=-2),
                                                             torch.stack((C, D), dim=-2)), dim=-3))
        else:
            assert not complex, 'orthogonal/svd parameterization is only implemented for real, not complex'
            if param == 'ortho':
                assert not complex
                self.twiddle = nn.Parameter(torch.rand(twiddle_core_shape) * math.pi * 2)
            elif param == 'odo' or param == 'odr' or param == 'opdo':
                assert not complex
                if param == 'odr':
                    self.register_buffer('twiddle', torch.rand(twiddle_core_shape) * math.pi * 2)
                else:
                    self.twiddle = nn.Parameter(torch.rand(twiddle_core_shape) * math.pi * 2)
                self.twiddle1 = nn.Parameter(torch.rand(twiddle_core_shape) * math.pi * 2)
                if diag_init == 'normal':
                    self.diag = nn.Parameter(torch.randn(self.nstack, size) / math.sqrt(self.nstack))
                else:
                    self.diag = nn.Parameter(torch.ones(self.nstack, size) / math.sqrt(self.nstack))
                self.twiddle1._is_structured = True
                self.diag._is_structured = True
                # if self.expansion > 1:  # Extra diagonals on the left and right
                #     self.diag_left = nn.Parameter((torch.rand(self.nstack, size) >= 0.5).float() * 2 - 1)
                #     self.diag_right = nn.Parameter((torch.rand(self.nstack, size) >= 0.5).float() * 2 - 1)
                #     self.diag_left._is_structured = True
                #     self.diag_right._is_structured = True
            elif param == 'obdobt':
                assert not tied_weight and not complex
                self.twiddle = nn.Parameter(torch.rand(twiddle_core_shape) * math.pi * 2)
                self.twiddle1 = nn.Parameter(torch.rand(twiddle_core_shape) * math.pi * 2)
                if diag_init == 'normal':
                    self.diag = nn.Parameter(torch.randn(twiddle_core_shape[0], self.nstack, size))
                else:
                    self.diag = nn.Parameter(torch.ones(twiddle_core_shape[0], self.nstack, size))
                self.twiddle1._is_structured = True
                self.diag._is_structured = True
            elif param == 'svd':
                assert not tied_weight, 'svd parameterization is only implemented for non-tied weight'
                theta_phi = torch.rand(twiddle_core_shape + (2, )) * math.pi * 2
                sigmas = torch.ones(twiddle_core_shape + (2, ), dtype=theta_phi.dtype) # Singular values
                self.twiddle = nn.Parameter(torch.stack((theta_phi, sigmas) , dim=-2))
            elif param == 'ds':
                self.twiddle = nn.Parameter(torch.rand(twiddle_core_shape))
            elif param == 'logit':
                self.twiddle = nn.Parameter(torch.rand(twiddle_core_shape)*2-1)
            elif param == 'ortho2':
                self.twiddle = nn.Parameter(torch.rand(twiddle_core_shape) * 2*math.pi)
        self.twiddle._is_structured = True  # Flag to avoid weight decay
        if bias:
            if not self.double:
                bias_shape = (out_size, ) if not complex else (out_size, 2)
            else:
                bias_shape = (out_size // 2, ) if not complex else (out_size // 2, 2)
            self.bias = nn.Parameter(torch.Tensor(*bias_shape))
        else:
            self.register_parameter('bias', None)
        self.reset_parameters()

    def reset_parameters(self):
        """Initialize bias the same way as torch.nn.Linear."""
        if self.bias is not None:
            bound = 1 / math.sqrt(self.in_size)
            nn.init.uniform_(self.bias, -bound, bound)

    def forward(self, input):
        """
        Parameters:
            input: (batch, *, in_size) if real or (batch, *, in_size, 2) if complex
        Return:
            output: (batch, *, out_size) if real or (batch, *, out_size, 2) if complex
        """
        output = self.pre_process(input)
        if self.param == 'regular':
            if self.tied_weight:
                output = butterfly_mult(self.twiddle, output, self.increasing_stride)
            else:
                output = butterfly_mult_untied(self.twiddle, output, self.increasing_stride, self.training) if self.nblocks == 0 else bbt_mult_untied(self.twiddle, output)
        elif self.param == 'ortho':
            if self.tied_weight:
                output = butterfly_ortho_mult_tied(self.twiddle, output, self.increasing_stride)
            else:
                output = butterfly_ortho_mult_untied(self.twiddle, output, self.increasing_stride) if self.nblocks == 0 else bbt_ortho_mult_untied(self.twiddle, output)
        elif self.param == 'odo' or self.param == 'odr' or self.param == 'opdo':
            diag = self.diag
            if self.diag_constraint == 'positive':
                with torch.no_grad():  # Projected SGD
                    diag.clamp_(min=0)
            elif self.diag_constraint == 'bounded':
                with torch.no_grad():  # Projected SGD
                    diag.clamp_(min=1 / self.max_gain, max=self.max_gain)
            elif self.diag_constraint == 'square':
                diag = diag * diag
            # if self.expansion > 1:
            #     output = output * self.diag_right
            if self.tied_weight:
                output = butterfly_ortho_mult_tied(self.twiddle, output, False) if self.nblocks == 0 else bbt_ortho_mult_tied(self.twiddle, output)
            else:
                output = butterfly_ortho_mult_untied(self.twiddle, output, self.increasing_stride) if self.nblocks == 0 else bbt_ortho_mult_untied(self.twiddle, output)
            output = output * diag
            if self.param == 'opdo' and self.expansion > 1:
                output = output.view(-1, self.expansion, output.shape[-1]).sum(dim=-2, keepdim=True).expand(-1, self.expansion, -1).reshape(output.shape)
            if self.tied_weight:
<<<<<<< HEAD
                output = butterfly_ortho_mult_tied(self.twiddle1, output, True)
=======
                output = butterfly_ortho_mult_tied(self.twiddle1, output, True) if self.nblocks == 0 else bbt_ortho_mult_tied(self.twiddle1, output)
>>>>>>> 2d26dc0b
            else:
                output = butterfly_ortho_mult_untied(self.twiddle1, output, not self.increasing_stride) if self.nblocks == 0 else bbt_ortho_mult_untied(self.twiddle1, output)
            # if self.expansion > 1:
            #     output = output * self.diag_left
        elif self.param == 'obdobt':
            for t, t1, d in zip(self.twiddle.split(self.m, dim=1), self.twiddle1.split(self.m, dim=1), self.diag):
                output = butterfly_ortho_mult_untied(t, output, False)
                output = output * d
                output = butterfly_ortho_mult_untied(t1, output, True)
        elif self.param == 'svd':
            with torch.no_grad():  # Projected SGD
                self.twiddle[..., 1, :].clamp_(min=1 / self.max_gain_per_factor, max=self.max_gain_per_factor)
            output = butterfly_mult_untied_svd(self.twiddle, output, self.increasing_stride)
        elif self.param == 'ds':
            p = self.twiddle
            twiddle = torch.stack((torch.stack((p, 1-p), dim=-1),
                                   torch.stack((1-p, p), dim=-1)), dim=-2)
            output = butterfly_mult(twiddle, output, self.increasing_stride) if self.tied_weight else butterfly_mult_untied(twiddle, output, self.increasing_stride)
        elif self.param == 'logit':
            p = 1.0/(1.0 + torch.exp(-self.twiddle))
            twiddle = torch.stack((torch.stack((p, 1-p), dim=-1),
                                   torch.stack((1-p, p), dim=-1)), dim=-2)
            output = butterfly_mult(twiddle, output, self.increasing_stride) if self.tied_weight else butterfly_mult_untied(twiddle, output, self.increasing_stride)
        elif self.param == 'ortho2':
            p = torch.cos(self.twiddle)**2
            # p = self.twiddle
            twiddle = torch.stack((torch.stack((p, 1-p), dim=-1),
                                   torch.stack((1-p, p), dim=-1)), dim=-2)
            output = butterfly_mult(twiddle, output, self.increasing_stride) if self.tied_weight else butterfly_mult_untied(twiddle, output, self.increasing_stride)
        return self.post_process(input, output)

    def pre_process(self, input):
        if self.complex:  # Reshape to (N, in_size, 2)
            output = input.view(-1, *input.size()[-2:])
        else:  # Reshape to (N, in_size)
            output = input.view(-1, input.size(-1))
        if self.double:
            output = F.pad(output, (0, output.shape[-1]))
        batch = output.shape[0]
        if self.in_size != self.in_size_extended:  # Zero-pad
            padding = (0, self.in_size_extended - self.in_size) if not self.complex else (0, 0, 0, self.in_size_extended - self.in_size)
            output = F.pad(output, padding)
        output = output.unsqueeze(1).expand((batch, self.nstack, self.in_size_extended) + (() if not self.complex else (2, )))
        return output

    def post_process(self, input, output):
        batch = output.shape[0]
        output = output.view((batch, self.nstack * self.in_size_extended) + (() if not self.complex else (2, )))
        out_size_extended = 1 << (int(math.ceil(math.log2(self.out_size))))
        if (self.nstack * self.in_size_extended // out_size_extended >= 2):  # Average instead of just take the top rows
            if not self.complex:
                output = output.view(batch, self.nstack * self.in_size_extended // out_size_extended, out_size_extended).sum(dim=1)
            else:
                output = output.view(batch, self.nstack * self.in_size_extended // out_size_extended, out_size_extended, 2).sum(dim=1)
        if self.double:
            output = output.view(batch, 2, out_size_extended // 2).sum(dim=1)
        if self.out_size != out_size_extended:  # Take top rows
            output = output[:, :self.out_size] if not self.double else output[:, :self.out_size // 2]
        if self.bias is not None:
            output = output + self.bias
        if self.complex:
            return output.view(*input.size()[:-2], self.out_size, 2) if not self.double else output.view(*input.size()[:-2], self.out_size // 2, 2)
        else:
            return output.view(*input.size()[:-1], self.out_size) if not self.double else output.view(*input.size()[:-1], self.out_size // 2)

    def extra_repr(self):
        s = 'in_size={}, out_size={}, bias={}, complex={}, tied_weight={}, increasing_stride={}, ortho_init={}, param={}, nblocks={}, expansion={}, diag_init={}, double={}'.format(
            self.in_size, self.out_size, self.bias is not None, self.complex, self.tied_weight, self.increasing_stride, self.ortho_init, self.param, self.nblocks, self.expansion, self.diag_init, self.double
        )
        if self.param == 'odo' or self.param == 'odr' or self.param == 'opdo':
            s += ', diag_constraint={}'.format('none' if self.diag_constraint is None else self.diag_constraint)
        return s

    def round_to_perm(self):
        if self.param in ['ds', 'logit', 'ortho2']:
            if self.param == 'ds':
                self.twiddle_round = self.twiddle.data
                self.twiddle.data = torch.where(self.twiddle_round > 0.5, torch.tensor(1.0), torch.tensor(0.0))
            elif self.param == 'logit':
                self.twiddle_round = 1.0/(1.0 + torch.exp(-self.twiddle.data))
                self.twiddle.data = torch.where(self.twiddle_round > 0.5, torch.tensor(10.0), torch.tensor(-10.0))
            elif self.param == 'ortho2':
                self.twiddle_round = torch.cos(self.twiddle.data)**2
                self.twiddle.data = torch.where(self.twiddle_round > 0.5, torch.tensor(0.0), torch.tensor(math.pi/2.0))



class ButterflyBmm(Butterfly):
    """Product of log N butterfly factors, each is a block 2x2 of diagonal matrices.
    Perform batch matrix multiply.

    Parameters:
        in_size: size of input
        out_size: size of output
        matrix_batch: how many copies of the matrix
        bias: If set to False, the layer will not learn an additive bias.
                Default: ``True``
        complex: whether complex or real
        tied_weight: whether the weights in the butterfly factors are tied.
            If True, will have 4N parameters, else will have 2 N log N parameters (not counting bias)
         increasing_stride: whether to multiply with increasing stride (e.g. 1, 2, ..., n/2) or
             decreasing stride (e.g., n/2, n/4, ..., 1).
             Note that this only changes the order of multiplication, not how twiddle is stored.
             In other words, twiddle[@log_stride] always stores the twiddle for @stride.
        ortho_init: whether the weight matrix should be initialized to be orthogonal/unitary.
        param: whether to parameterize the twiddle to always be orthogonal 2x2 matrices.
            Only implemented for real, not complex, for now.
        max_gain: (only for svd parameterization) controls the maximum and minimum singular values
            of the whole matrix (not of each factor).
            For example, max_gain=10.0 means that the singular values are in [0.1, 10.0].
        nblocks: number of (BB^T) blocks. If 0, it's just a butterfly. If > 0, ignore @increasing_stride.
        diag_constraint: whether to constrain the diagonal in ODO parameterization.
            None (no constraint), 'positive' (>= 0), 'bounded' (between [1/max_gain, max_gain]),
                'square' (use sigma^2 parameterization instead)
        expansion: the linear map is a sum of @expansion butterfly matrices
        double: whether to double the input size, i.e. x -> [x, 0]
    """

    def __init__(self, in_size, out_size, matrix_batch=1, bias=True, complex=False, tied_weight=True,
                 increasing_stride=True, ortho_init=False, param='regular', max_gain=10.0,
                 nblocks=0, diag_constraint=None, expansion=1, diag_init='one', double=False):
        m = int(math.ceil(math.log2(in_size)))
        in_size_extended = 1 << m  # Will zero-pad input if in_size is not a power of 2
        nstack = int(math.ceil(out_size / in_size_extended))
        super().__init__(in_size_extended, in_size_extended * nstack * matrix_batch, bias, complex,
                         tied_weight, increasing_stride, ortho_init, param, max_gain, nblocks,
                         diag_constraint, expansion, diag_init, double)
        self.in_size = in_size if not double else in_size * 2
        self.out_size = out_size if not double else out_size * 2
        self.nstack = nstack * expansion
        self.matrix_batch = matrix_batch
        if self.bias is not None:
            with torch.no_grad():
                bias_reshape = self.bias.view((matrix_batch, in_size_extended * nstack) + (() if not self.complex else (2, )))
                self.bias = nn.Parameter(bias_reshape[:, :out_size].contiguous())

    def pre_process(self, input):
        batch = input.shape[0]
        output = input
        if self.in_size != self.in_size_extended:  # Zero-pad
            padding = (0, self.in_size_extended - self.in_size) if not self.complex else (0, 0, 0, self.in_size_extended - self.in_size)
            output = F.pad(output, padding)
        if self.double:
            output = F.pad(output, (0, output.shape[-1]))
        output = output.unsqueeze(2).expand((batch, self.matrix_batch, self.nstack, self.in_size_extended) + (() if not self.complex else (2, )))
        output = output.reshape((batch, self.matrix_batch * self.nstack, self.in_size_extended) + (() if not self.complex else (2, )))
        return output

    def post_process(self, input, output):
        batch = output.shape[0]
        output = output.view((batch, self.matrix_batch, self.nstack * self.in_size_extended) + (() if not self.complex else (2, )))
        out_size_extended = 1 << (int(math.ceil(math.log2(self.out_size))))
        if (self.nstack * self.in_size_extended // out_size_extended >= 2):  # Sum instead of just take the top rows
            if not self.complex:
                output = output.view(batch, self.matrix_batch, self.nstack * self.in_size_extended // out_size_extended, out_size_extended).sum(dim=2)
            else:
                output = output.view(batch, self.matrix_batch, self.nstack * self.in_size_extended // out_size_extended, out_size_extended, 2).sum(dim=2)
        if self.double:
            output = output.view(batch, self.matrix_batch, 2, out_size_extended // 2).mean(dim=2)
        if self.out_size != out_size_extended:  # Take top rows
            output = output[:, :, :self.out_size] if not self.double else output[:, :, :self.out_size // 2]
        return output if self.bias is None else output + self.bias

    def extra_repr(self):
        s = 'in_size={}, out_size={}, matrix_batch={}, bias={}, complex={}, tied_weight={}, increasing_stride={}, ortho_init={}, param={}, nblocks={}, expansion={}, diag_init={}, double={}'.format(
            self.in_size, self.out_size, self.matrix_batch, self.bias is not None, self.complex, self.tied_weight, self.increasing_stride, self.ortho_init, self.param, self.nblocks, self.expansion, self.diag_init, self.double
        )
        if self.param == 'odo':
            s += ', diag_constraint={}'.format('none' if self.diag_constraint is None else self.diag_constraint)
        return s<|MERGE_RESOLUTION|>--- conflicted
+++ resolved
@@ -201,11 +201,7 @@
             if self.param == 'opdo' and self.expansion > 1:
                 output = output.view(-1, self.expansion, output.shape[-1]).sum(dim=-2, keepdim=True).expand(-1, self.expansion, -1).reshape(output.shape)
             if self.tied_weight:
-<<<<<<< HEAD
-                output = butterfly_ortho_mult_tied(self.twiddle1, output, True)
-=======
                 output = butterfly_ortho_mult_tied(self.twiddle1, output, True) if self.nblocks == 0 else bbt_ortho_mult_tied(self.twiddle1, output)
->>>>>>> 2d26dc0b
             else:
                 output = butterfly_ortho_mult_untied(self.twiddle1, output, not self.increasing_stride) if self.nblocks == 0 else bbt_ortho_mult_untied(self.twiddle1, output)
             # if self.expansion > 1:
