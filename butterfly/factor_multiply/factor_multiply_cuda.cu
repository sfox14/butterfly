--- conflicted
+++ resolved
@@ -1542,26 +1542,12 @@
       const scalar_t grad_val[2] = {s_grad[pos], s_grad[pos + stride]};
       s_grad[pos] = twiddle_val[0][0] * grad_val[0] + twiddle_val[1][0] * grad_val[1];
       s_grad[pos + stride] = twiddle_val[0][1] * grad_val[0] + twiddle_val[1][1] * grad_val[1];
-<<<<<<< HEAD
-      const scalar_t input_val[2] = {output_a[idx][b][s][input_base_idx + pos], output_a[idx][b][s][input_base_idx + pos + stride]};
-      accscalar_t d_twiddle_val[2][2] = {{grad_val[0] * input_val[0], grad_val[0] * input_val[1]},
-                                         {grad_val[1] * input_val[0], grad_val[1] * input_val[1]}};
-      atomicAdd(&d_twiddle_a[s][log_stride][input_base_idx / 2 + i][0][0], d_twiddle_val[0][0]);
-      atomicAdd(&d_twiddle_a[s][log_stride][input_base_idx / 2 + i][0][1], d_twiddle_val[0][1]);
-      atomicAdd(&d_twiddle_a[s][log_stride][input_base_idx / 2 + i][1][0], d_twiddle_val[1][0]);
-      atomicAdd(&d_twiddle_a[s][log_stride][input_base_idx / 2 + i][1][1], d_twiddle_val[1][1]);
-      // d_twiddle_a[s][log_stride][input_base_idx / 2 + i][0][0]+= d_twiddle_val[0][0];
-      // d_twiddle_a[s][log_stride][input_base_idx / 2 + i][0][1]+= d_twiddle_val[0][1];
-      // d_twiddle_a[s][log_stride][input_base_idx / 2 + i][1][0]+= d_twiddle_val[1][0];
-      // d_twiddle_a[s][log_stride][input_base_idx / 2 + i][1][1]+= d_twiddle_val[1][1];
-=======
       const scalar_t input_val[2] = {output_a[idx][b][s][input_base_idx + pos_x],
                                      output_a[idx][b][s][input_base_idx + pos_x + stride]};
       d_twiddle_val[0][0] = grad_val[0] * input_val[0];
       d_twiddle_val[0][1] = grad_val[0] * input_val[1];
       d_twiddle_val[1][0] = grad_val[1] * input_val[0];
       d_twiddle_val[1][1] = grad_val[1] * input_val[1];
->>>>>>> 19fe051d
     }
     int tid = threadIdx.x + threadIdx.y * blockDim.x;
     int nthreads = blockDim.x * blockDim.y;
@@ -1813,7 +1799,6 @@
 }
 
 template <typename scalar_t, bool increasing_stride, bool return_intermediates>
-<<<<<<< HEAD
 __global__ void butterfly_conv2d_cuda_kernel(const at::PackedTensorAccessor<scalar_t, 5> twiddle_a,
                                              at::PackedTensorAccessor<scalar_t, 4> input_a,
                                              at::PackedTensorAccessor<scalar_t, 4> output_a,
@@ -1831,21 +1816,10 @@
   const int w_in = input_a.size(3);
   const int patch_idx = blockIdx.y % (h_out * w_out); 
   const int batch_idx = blockIdx.y / (h_out * w_out);    
-=======
-__global__ void butterfly_multiply_untied_svd_cuda_kernel(const at::PackedTensorAccessor<scalar_t, 5> twiddle_a,
-                                                          at::PackedTensorAccessor<scalar_t, 4> output_a,
-                                                          int log_max_stride,
-                                                          int log_n) {
-  const int batch_size = output_a.size(1);
-  const int s = blockIdx.z;
-  const int max_stride = 1 << log_max_stride;
-  const int input_base_idx = blockIdx.x * blockDim.x * 2;
->>>>>>> 19fe051d
   __shared__ scalar_t s_input[ELEMENTARY_SIZE * 2];
   int b = blockIdx.y * blockDim.y + threadIdx.y;
   if (b < batch_size) {  // Currently we assume 1 batch per thread block, so all threads in the block should enter (otherwise deadlock)
     int first_idx = increasing_stride ? 0 : log_n - 1 - log_max_stride;
-<<<<<<< HEAD
     for (int t = threadIdx.x; t < max_stride * 2; t += blockDim.x) {
       // TODO: remove modulo and division? 
 
@@ -1864,10 +1838,6 @@
       if (i >= w_in or j >= h_in or i < 0 or j < 0) s_input[t] = 0;
       else
         s_input[t] = input_a[batch_idx][input_base_idx + t][i][j];
-=======
-    for (int i = threadIdx.x; i < max_stride * 2; i += blockDim.x) {
-      s_input[i] = output_a[first_idx][b][s][input_base_idx + i];
->>>>>>> 19fe051d
     }
     int i = threadIdx.x;
     for (int idx = first_idx; idx <= first_idx + log_max_stride; ++idx) {
@@ -1875,7 +1845,6 @@
       int stride = 1 << log_stride;
       int low_order_bits = i & (stride - 1);  // int low_order_bits = i % stride;
       int pos = 2 * (i - low_order_bits) + low_order_bits;
-<<<<<<< HEAD
       const scalar_t twiddle_val[2][2] = {{twiddle_a[stack][log_stride][input_base_idx / 2 + i][0][0], twiddle_a[stack][log_stride][input_base_idx / 2 + i][0][1]},
                                           {twiddle_a[stack][log_stride][input_base_idx / 2 + i][1][0], twiddle_a[stack][log_stride][input_base_idx / 2 + i][1][1]}};
       __syncthreads();
@@ -1902,7 +1871,69 @@
   const int batch_size = output.size(1); 
   AT_DISPATCH_FLOATING_TYPES_AND_HALF(output.type(),
     "butterfly_conv2d_cuda", [&] {
-=======
+      int stride = std::min<int>(ELEMENTARY_SIZE, n / 2);
+      int log_stride = int(log2((double) stride));
+      dim3 block(stride);
+      dim3 grid(div_up(n / 2, stride), batch_size, nstack);
+      const auto twiddle_a = twiddle.packed_accessor<scalar_t, 5>();
+
+      // batch_size, c, h, w
+      const auto input_a = input.packed_accessor<scalar_t, 4>();
+
+      // log c, h*w*batch_size, nstack, c
+      auto output_a = output.packed_accessor<scalar_t, 4>();
+
+      return_intermediates ? butterfly_conv2d_cuda_kernel<scalar_t, true, true>
+        <<<grid, block, 0, at::cuda::getCurrentCUDAStream()>>>(twiddle_a, input_a,
+          output_a, log_stride, log_n, kernel_size, padding, h_out, w_out)
+                           : butterfly_conv2d_cuda_kernel<scalar_t, true, false>
+        <<<grid, block, 0, at::cuda::getCurrentCUDAStream()>>>(twiddle_a, input_a,
+          output_a, log_stride, log_n, kernel_size, padding, h_out, w_out);
+
+      for (log_stride++; log_stride <= log_n - 1; ++log_stride) {
+        dim3 block(MAX_BLOCK_SIZE / 2);
+        dim3 grid(div_up(n / 2, MAX_BLOCK_SIZE / 2), div_up(batch_size, WORK_PER_THREAD),
+          nstack);
+        butterfly_multiply_untied_onestep_cuda_kernel<scalar_t, true>
+          <<<grid, block, 0, at::cuda::getCurrentCUDAStream()>>>(twiddle_a, output_a, log_stride,
+            log_n);
+      }
+  });
+  AT_CHECK(cudaGetLastError() == cudaSuccess,
+     "butterfly_conv2d_cuda failed with error code ",
+     cudaGetLastError());
+}
+
+// void butterfly_conv2d_backward_cuda(const at::Tensor& twiddle, const at::Tensor& input, at::Tensor& output) {
+//   AT_DISPATCH_FLOATING_TYPES_AND_HALF(output.type(), "butterfly_conv2d_backward_cuda", [&] {
+//   });
+//   AT_CHECK(cudaGetLastError() == cudaSuccess,
+//      "butterfly_conv2d_backward_cuda failed with error code ",
+//      cudaGetLastError());
+// }
+
+template <typename scalar_t, bool increasing_stride, bool return_intermediates>
+__global__ void butterfly_multiply_untied_svd_cuda_kernel(const at::PackedTensorAccessor<scalar_t, 5> twiddle_a,
+                                                          at::PackedTensorAccessor<scalar_t, 4> output_a,
+                                                          int log_max_stride,
+                                                          int log_n) {
+  const int batch_size = output_a.size(1);
+  const int s = blockIdx.z;
+  const int max_stride = 1 << log_max_stride;
+  const int input_base_idx = blockIdx.x * blockDim.x * 2;
+  __shared__ scalar_t s_input[ELEMENTARY_SIZE * 2];
+  int b = blockIdx.y * blockDim.y + threadIdx.y;
+  if (b < batch_size) {  // Currently we assume 1 batch per thread block, so all threads in the block should enter (otherwise deadlock)
+    int first_idx = increasing_stride ? 0 : log_n - 1 - log_max_stride;
+    for (int i = threadIdx.x; i < max_stride * 2; i += blockDim.x) {
+      s_input[i] = output_a[first_idx][b][s][input_base_idx + i];
+    }
+    int i = threadIdx.x;
+    for (int idx = first_idx; idx <= first_idx + log_max_stride; ++idx) {
+      int log_stride = increasing_stride ? idx : log_n - 1 - idx;
+      int stride = 1 << log_stride;
+      int low_order_bits = i & (stride - 1);  // int low_order_bits = i % stride;
+      int pos = 2 * (i - low_order_bits) + low_order_bits;
       const scalar_t twiddle_val[2][2] = {{twiddle_a[s][log_stride][input_base_idx / 2 + i][0][0], twiddle_a[s][log_stride][input_base_idx / 2 + i][0][1]},
                                           {twiddle_a[s][log_stride][input_base_idx / 2 + i][1][0], twiddle_a[s][log_stride][input_base_idx / 2 + i][1][1]}};
       const scalar_t sin_theta = thc_sin(twiddle_val[0][0]), cos_theta = thc_cos(twiddle_val[0][0]);
@@ -1960,50 +1991,10 @@
     const auto twiddle_a = twiddle.packed_accessor<scalar_t, 5>();
     auto output_a = output.packed_accessor<scalar_t, 4>();
     if (increasing_stride) {
->>>>>>> 19fe051d
       int stride = std::min<int>(ELEMENTARY_SIZE, n / 2);
       int log_stride = int(log2((double) stride));
       dim3 block(stride);
       dim3 grid(div_up(n / 2, stride), batch_size, nstack);
-<<<<<<< HEAD
-      const auto twiddle_a = twiddle.packed_accessor<scalar_t, 5>();
-
-      // batch_size, c, h, w
-      const auto input_a = input.packed_accessor<scalar_t, 4>();
-
-      // log c, h*w*batch_size, nstack, c
-      auto output_a = output.packed_accessor<scalar_t, 4>();
-
-      return_intermediates ? butterfly_conv2d_cuda_kernel<scalar_t, true, true>
-        <<<grid, block, 0, at::cuda::getCurrentCUDAStream()>>>(twiddle_a, input_a,
-          output_a, log_stride, log_n, kernel_size, padding, h_out, w_out)
-                           : butterfly_conv2d_cuda_kernel<scalar_t, true, false>
-        <<<grid, block, 0, at::cuda::getCurrentCUDAStream()>>>(twiddle_a, input_a,
-          output_a, log_stride, log_n, kernel_size, padding, h_out, w_out);
-
-      for (log_stride++; log_stride <= log_n - 1; ++log_stride) {
-        dim3 block(MAX_BLOCK_SIZE / 2);
-        dim3 grid(div_up(n / 2, MAX_BLOCK_SIZE / 2), div_up(batch_size, WORK_PER_THREAD),
-          nstack);
-        butterfly_multiply_untied_onestep_cuda_kernel<scalar_t, true>
-          <<<grid, block, 0, at::cuda::getCurrentCUDAStream()>>>(twiddle_a, output_a, log_stride,
-            log_n);
-      }
-  });
-  AT_CHECK(cudaGetLastError() == cudaSuccess,
-     "butterfly_conv2d_cuda failed with error code ",
-     cudaGetLastError());
-}
-
-// void butterfly_conv2d_backward_cuda(const at::Tensor& twiddle, const at::Tensor& input, at::Tensor& output) {
-//   AT_DISPATCH_FLOATING_TYPES_AND_HALF(output.type(), "butterfly_conv2d_backward_cuda", [&] {
-//   });
-//   AT_CHECK(cudaGetLastError() == cudaSuccess,
-//      "butterfly_conv2d_backward_cuda failed with error code ",
-//      cudaGetLastError());
-// }
-
-=======
       return_intermediates ? butterfly_multiply_untied_svd_cuda_kernel<scalar_t, true, true>
         <<<grid, block, 0, at::cuda::getCurrentCUDAStream()>>>(twiddle_a, output_a, log_stride, log_n)
                             : butterfly_multiply_untied_svd_cuda_kernel<scalar_t, true, false>
@@ -2198,7 +2189,6 @@
      cudaGetLastError());
 }
 
->>>>>>> 19fe051d
 template <typename scalar_t>
 __global__ void permutation_factor_even_odd_multiply_cuda_kernel(const at::PackedTensorAccessor<scalar_t, 1> p_a,
                                                                  const at::PackedTensorAccessor<scalar_t, 3> input_a,
