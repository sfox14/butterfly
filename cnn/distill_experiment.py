--- conflicted
+++ resolved
@@ -175,11 +175,7 @@
     assert optimizer in ['Adam', 'SGD'], 'Only Adam and SGD are supported'
     config={
         'optimizer': optimizer,
-<<<<<<< HEAD
         'lr': sample_from(lambda spec: math.exp(random.uniform(math.log(1e-4), math.log(1)) if optimizer == 'Adam'
-=======
-        'lr': sample_from(lambda spec: math.exp(random.uniform(math.log(2e-5), math.log(1e-1)) if optimizer == 'Adam'
->>>>>>> 4b500505
                                            else random.uniform(math.log(2e-3), math.log(1e-0)))),
         'seed': sample_from(lambda spec: random.randint(0, 1 << 16)),
         'device': 'cuda' if cuda else 'cpu',
