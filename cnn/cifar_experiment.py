import os, sys
project_root = os.path.dirname(os.path.dirname(os.path.abspath(__file__)))
sys.path.insert(0, project_root)
# Add to $PYTHONPATH in addition to sys.path so that ray workers can see
os.environ['PYTHONPATH'] = project_root + ":" + os.environ.get('PYTHONPATH', '')

import math
from pathlib import Path
import pickle
import random

import numpy as np

import torch
from torch import nn
from torch import optim
import torch.nn.functional as F

from sacred import Experiment
from sacred.observers import FileStorageObserver, SlackObserver

import ray
from ray.tune import Trainable, Experiment as RayExperiment, sample_from, grid_search
from ray.tune.schedulers import AsyncHyperBandScheduler


import model_utils
import dataset_utils


class TrainableModel(Trainable):
    """Trainable object for a Pytorch model, to be used with Ray's Hyperband tuning.
    """

    def _setup(self, config):
        device = config['device']
        self.device = device
        torch.manual_seed(config['seed'])
        if self.device == 'cuda':
            torch.cuda.manual_seed(config['seed'])
        self.model = model_utils.get_model(config['model']).to(device)
        # count parameters
        self.nparameters = sum(param.nelement() for param in self.model.parameters())
        print("Parameter count: ", self.nparameters)

        self.train_loader, self.valid_loader, self.test_loader = dataset_utils.get_dataset(config['dataset'])
        structured_params = filter(lambda p: hasattr(p, '_is_structured') and p._is_structured, self.model.parameters())
        unstructured_params = filter(lambda p: not (hasattr(p, '_is_structured') and p._is_structured), self.model.parameters())
        if config['optimizer'] == 'Adam':
            self.optimizer = optim.Adam([{'params': structured_params, 'weight_decay': 0.0},
                                         {'params': unstructured_params}],
                                        lr=config['lr'], weight_decay=config['weight_decay'])
        else:
            self.optimizer = optim.SGD([{'params': structured_params, 'weight_decay': 0.0},
                                        {'params': unstructured_params}],
                                       lr=config['lr'], momentum=0.9, weight_decay=config['weight_decay'])
        # self.scheduler = optim.lr_scheduler.StepLR(self.optimizer, step_size=config['lr_decay_period'], gamma=config['lr_decay_factor'])
        self.scheduler = optim.lr_scheduler.MultiStepLR(self.optimizer, milestones=config['decay_milestones'], gamma=config['lr_decay_factor'])

    def _train_iteration(self):
        self.model.train()
        # with torch.autograd.set_detect_anomaly(True):
        for data, target in self.train_loader:
            data, target = data.to(self.device), target.to(self.device)
            self.optimizer.zero_grad()
            output = self.model(data)
            loss = F.cross_entropy(output, target)
            loss.backward()
            self.optimizer.step()

    def _test(self):
        self.model.eval()
        valid_loss = 0.0
        correct = 0
        with torch.no_grad():
            for data, target in self.valid_loader:
                data, target = data.to(self.device), target.to(self.device)
                output = self.model(data)
                valid_loss += F.cross_entropy(output, target, reduction='sum').item()
                pred = output.argmax(dim=1, keepdim=True)
                correct += (pred == target.data.view_as(pred)).long().cpu().sum()
        valid_loss = valid_loss / len(self.valid_loader.dataset)
        valid_accuracy = correct.item() / len(self.valid_loader.dataset)
        test_loss = 0.0
        correct = 0
        with torch.no_grad():
            for data, target in self.test_loader:
                data, target = data.to(self.device), target.to(self.device)
                output = self.model(data)
                test_loss += F.cross_entropy(output, target, reduction='sum').item()
                pred = output.argmax(dim=1, keepdim=True)
                correct += (pred == target.data.view_as(pred)).long().cpu().sum()
        test_loss = test_loss / len(self.test_loader.dataset)
        test_accuracy = correct.item() / len(self.test_loader.dataset)
        return {"nparams": self.nparameters, "mean_loss": valid_loss, "mean_accuracy": valid_accuracy, "test_loss": test_loss, "test_accuracy": test_accuracy}

    def _train(self):
        self.scheduler.step()
        self._train_iteration()
        return self._test()

    def _save(self, checkpoint_dir):
        checkpoint_path = os.path.join(checkpoint_dir, "model_optimizer.pth")
        state = {'model': self.model.state_dict(),
                 'optimizer': self.optimizer.state_dict(),
                 'scheduler': self.scheduler.state_dict()}
        torch.save(state, checkpoint_path)
        return checkpoint_path

    def _restore(self, checkpoint_path):
        if hasattr(self, 'device'):
            checkpoint = torch.load(checkpoint_path, self.device)
        else:
            checkpoint = torch.load(checkpoint_path)
        self.model.load_state_dict(checkpoint['model'])
        self.optimizer.load_state_dict(checkpoint['optimizer'])
        self.scheduler.load_state_dict(checkpoint['scheduler'])


ex = Experiment('Cifar10_experiment')
ex.observers.append(FileStorageObserver.create('logs'))
slack_config_path = Path('../config/slack.json')  # Add webhook_url there for Slack notification
if slack_config_path.exists():
    ex.observers.append(SlackObserver.from_config(str(slack_config_path)))


@ex.config
def default_config():
    model = 'LeNet'  # Name of model, see model_utils.py
    args = {}  # Arguments to be passed to the model, as a dictionary
    optimizer = 'Adam'  # Which optimizer to use, either Adam or SGD
    lr_decay = False  # Whether to use learning rate decay
    lr_decay_period = 25  # Period of learning rate decay
    weight_decay = False  # Whether to use weight decay
    ntrials = 20  # Number of trials for hyperparameter tuning
    batch = 128
    nmaxepochs = 100  # Maximum number of epochs
    decay_milestones = [int(30 * nmaxepochs / 100), int(60 * nmaxepochs / 100), int(80 * nmaxepochs / 100)]
    result_dir = project_root + '/cnn/results'  # Directory to store results
    cuda = torch.cuda.is_available()  # Whether to use GPU
    smoke_test = False  # Finish quickly for testing


@ex.named_config
def sgd():
    optimizer = 'SGD'  # Which optimizer to use, either Adam or SGD
    lr_decay = True  # Whether to use learning rate decay
    lr_decay_period = 25  # Period of learning rate decay
    weight_decay = True  # Whether to use weight decay


@ex.capture
<<<<<<< HEAD
def cifar10_experiment(model, args, optimizer, lr_decay, lr_decay_period, weight_decay, ntrials, nmaxepochs, result_dir, cuda, smoke_test, batch):
    assert optimizer in ['Adam', 'SGD'], 'Only Adam and SGD are supported'
    config={
        'optimizer': optimizer,
        'lr': sample_from(lambda spec: math.exp(random.uniform(math.log(2e-4), math.log(5e-3)) if optimizer == 'Adam'
                                           else random.uniform(math.log(2e-3), math.log(1e-0)))),
        # 'lr': grid_search([0.025, 0.05, 0.1, 0.2]),
        'lr_decay_factor': 0.2 if lr_decay else 1.0,
        'lr_decay_period': lr_decay_period,
        'weight_decay': 5e-4 if weight_decay else 0.0,
=======
def cifar10_experiment(model, model_args, optimizer, lr_decay, lr_decay_period, weight_decay, ntrials, nmaxepochs, decay_milestones, result_dir, cuda, smoke_test):
    assert optimizer in ['Adam', 'SGD'], 'Only Adam and SGD are supported'
    config={
        'optimizer': optimizer,
        # 'lr': sample_from(lambda spec: math.exp(random.uniform(math.log(2e-5), math.log(1e-2)) if optimizer == 'Adam'
        #                                    else random.uniform(math.log(2e-3), math.log(1e-0)))),
        'lr': grid_search([0.025, 0.05, 0.1, 0.2]),
        # 'lr_decay_factor': sample_from(lambda spec: random.choice([0.1, 0.2])) if lr_decay else 1.0,
        'lr_decay_factor': 0.2,
        # 'lr_decay_period': lr_decay_period,
        # 'weight_decay': sample_from(lambda spec: math.exp(random.uniform(math.log(1e-6), math.log(5e-4)))) if weight_decay else 0.0,
        'weight_decay': 5e-4,
        'decay_milestones': decay_milestones,
>>>>>>> 80b4fc5a
        'seed': sample_from(lambda spec: random.randint(0, 1 << 16)),
        'device': 'cuda' if cuda else 'cpu',
        'model': {'name': model, 'args': args},
        'dataset': {'name': 'CIFAR10', 'batch': batch},
     }
    experiment = RayExperiment(
        name=f'cifar10_{model}_{args}_{optimizer}',
        run=TrainableModel,
        local_dir=result_dir,
        num_samples=ntrials,
        checkpoint_at_end=True,
        checkpoint_freq=1000,  # Just to enable recovery with @max_failures
<<<<<<< HEAD
        max_failures=0,
        resources_per_trial={'cpu': 4, 'gpu': 1 if cuda else 0},
=======
        max_failures=-1,
        resources_per_trial={'cpu': 2, 'gpu': 1 if cuda else 0},
>>>>>>> 80b4fc5a
        stop={"training_iteration": 1 if smoke_test else nmaxepochs},
        config=config,
    )
    return experiment


@ex.automain
def run(model, args, result_dir, nmaxepochs):
    experiment = cifar10_experiment()
    try:
        with open('../config/redis_address', 'r') as f:
            address = f.read().strip()
            ray.init(redis_address=address)
    except:
        ray.init()
    ahb = AsyncHyperBandScheduler(reward_attr='mean_accuracy', max_t=nmaxepochs)
    trials = ray.tune.run(experiment, scheduler=ahb, raise_on_failed_trial=False, queue_trials=True)
    # trials = ray.tune.run(experiment, raise_on_failed_trial=False, queue_trials=True)
    trials = [trial for trial in trials if trial.last_result is not None]
    accuracy = [trial.last_result.get('mean_accuracy', float('-inf')) for trial in trials]
    nparams = trials[0].last_result['nparams']

    checkpoint_path = Path(result_dir) / experiment.name
    checkpoint_path.mkdir(parents=True, exist_ok=True)
    checkpoint_path /= 'trial.pkl'
    with checkpoint_path.open('wb') as f:
        pickle.dump(trials, f)

    ex.add_artifact(str(checkpoint_path))
    return max(accuracy), model, nparams, args<|MERGE_RESOLUTION|>--- conflicted
+++ resolved
@@ -150,8 +150,7 @@
 
 
 @ex.capture
-<<<<<<< HEAD
-def cifar10_experiment(model, args, optimizer, lr_decay, lr_decay_period, weight_decay, ntrials, nmaxepochs, result_dir, cuda, smoke_test, batch):
+def cifar10_experiment(model, args, optimizer, lr_decay, lr_decay_period, weight_decay, ntrials, nmaxepochs, decay_milestones, result_dir, cuda, smoke_test, batch):
     assert optimizer in ['Adam', 'SGD'], 'Only Adam and SGD are supported'
     config={
         'optimizer': optimizer,
@@ -161,21 +160,7 @@
         'lr_decay_factor': 0.2 if lr_decay else 1.0,
         'lr_decay_period': lr_decay_period,
         'weight_decay': 5e-4 if weight_decay else 0.0,
-=======
-def cifar10_experiment(model, model_args, optimizer, lr_decay, lr_decay_period, weight_decay, ntrials, nmaxepochs, decay_milestones, result_dir, cuda, smoke_test):
-    assert optimizer in ['Adam', 'SGD'], 'Only Adam and SGD are supported'
-    config={
-        'optimizer': optimizer,
-        # 'lr': sample_from(lambda spec: math.exp(random.uniform(math.log(2e-5), math.log(1e-2)) if optimizer == 'Adam'
-        #                                    else random.uniform(math.log(2e-3), math.log(1e-0)))),
-        'lr': grid_search([0.025, 0.05, 0.1, 0.2]),
-        # 'lr_decay_factor': sample_from(lambda spec: random.choice([0.1, 0.2])) if lr_decay else 1.0,
-        'lr_decay_factor': 0.2,
-        # 'lr_decay_period': lr_decay_period,
-        # 'weight_decay': sample_from(lambda spec: math.exp(random.uniform(math.log(1e-6), math.log(5e-4)))) if weight_decay else 0.0,
-        'weight_decay': 5e-4,
         'decay_milestones': decay_milestones,
->>>>>>> 80b4fc5a
         'seed': sample_from(lambda spec: random.randint(0, 1 << 16)),
         'device': 'cuda' if cuda else 'cpu',
         'model': {'name': model, 'args': args},
@@ -188,13 +173,8 @@
         num_samples=ntrials,
         checkpoint_at_end=True,
         checkpoint_freq=1000,  # Just to enable recovery with @max_failures
-<<<<<<< HEAD
         max_failures=0,
         resources_per_trial={'cpu': 4, 'gpu': 1 if cuda else 0},
-=======
-        max_failures=-1,
-        resources_per_trial={'cpu': 2, 'gpu': 1 if cuda else 0},
->>>>>>> 80b4fc5a
         stop={"training_iteration": 1 if smoke_test else nmaxepochs},
         config=config,
     )
