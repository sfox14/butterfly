--- conflicted
+++ resolved
@@ -76,11 +76,7 @@
         batch, c, h, w = input.shape
         h_out = (h + 2 * self.padding[0] - self.dilation[0] * (self.kernel_size[0] - 1) - 1) // self.stride[0] + 1
         w_out = (h + 2 * self.padding[1] - self.dilation[1] * (self.kernel_size[1] - 1) - 1) // self.stride[1] + 1
-<<<<<<< HEAD
-        if not (self.fused_unfold and self.stride == 1 and self.kernel_size[0] == self.kernel_size[1]
-=======
         if not (self.fused_unfold and self.stride == (1, 1) and self.kernel_size[0] == self.kernel_size[1]
->>>>>>> ce225cb4
                 and self.padding[0] == self.padding[1] and self.dilation == (1, 1) and c <= 1024 and input.is_cuda):
             # unfold input into patches and call batch matrix multiply
             input_patches = F.unfold(input, self.kernel_size, self.dilation, self.padding, self.stride).view(
