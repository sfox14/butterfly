import math
import numpy as np
import torch
from torch import nn

from butterfly.complex_utils import complex_mul, conjugate


def toeplitz_krylov_transpose_multiply(v, u, f=0.0):
    """Multiply Krylov(Z_f, v_i)^T @ u.
    Parameters:
        v: (nstack, rank, n)
        u: (batch_size, n)
        f: real number
    Returns:
        product: (batch, nstack, rank, n)
    """
    _, n = u.shape
    _, _, n_ = v.shape
    assert n == n_, 'u and v must have the same last dimension'
    if f != 0.0:  # cycle version
        # Computing the roots of f
        mod = abs(f) ** (torch.arange(n, dtype=u.dtype, device=u.device) / n)
        if f > 0:
            arg = torch.stack((torch.ones(n, dtype=u.dtype, device=u.device),
                               torch.zeros(n, dtype=u.dtype, device=u.device)), dim=-1)
        else:  # Find primitive roots of -1
            angles = torch.arange(n, dtype=u.dtype, device=u.device) / n * np.pi
            arg = torch.stack((torch.cos(angles), torch.sin(angles)), dim=-1)
        eta = mod[:, np.newaxis] * arg
        eta_inverse = (1.0 / mod)[:, np.newaxis] * conjugate(arg)
        u_f = torch.ifft(eta_inverse * u[..., np.newaxis], 1)
        v_f = torch.fft(eta * v.unsqueeze(-1), 1)
        uv_f = complex_mul(u_f.unsqueeze(1).unsqueeze(1), v_f)
        uv = torch.fft(uv_f, 1)
        # We only need the real part of complex_mul(eta, uv)
        return eta[..., 0] * uv[..., 0] - eta[..., 1] * uv[..., 1]
    else:
        u_f = torch.rfft(torch.cat((u.flip(1), torch.zeros_like(u)), dim=-1), 1)
        v_f = torch.rfft(torch.cat((v, torch.zeros_like(v)), dim=-1), 1)
        uv_f = complex_mul(u_f.unsqueeze(1).unsqueeze(1), v_f)
        return torch.irfft(uv_f, 1, signal_sizes=(2 * n, ))[..., :n].flip(3)


def toeplitz_krylov_multiply(v, w, f=0.0):
    """Multiply \sum_i Krylov(Z_f, v_i) @ w_i.
    Parameters:
        v: (nstack, rank, n)
        w: (batch_size, nstack, rank, n)
        f: real number
    Returns:
        product: (batch, nstack, n)
    """
    _, nstack, rank, n = w.shape
    nstack_, rank_, n_ = v.shape
    assert n == n_, 'w and v must have the same last dimension'
    assert rank == rank_, 'w and v must have the same rank'
    assert nstack == nstack_, 'w and v must have the same nstack'
    if f != 0.0:  # cycle version
        # Computing the roots of f
        mod = abs(f) ** (torch.arange(n, dtype=w.dtype, device=w.device) / n)
        if f > 0:
            arg = torch.stack((torch.ones(n, dtype=w.dtype, device=w.device),
                               torch.zeros(n, dtype=w.dtype, device=w.device)), dim=-1)
        else:  # Find primitive roots of -1
            angles = torch.arange(n, dtype=w.dtype, device=w.device) / n * np.pi
            arg = torch.stack((torch.cos(angles), torch.sin(angles)), dim=-1)
        eta = mod[:, np.newaxis] * arg
        eta_inverse = (1.0 / mod)[:, np.newaxis] * conjugate(arg)
        w_f = torch.fft(eta * w[..., np.newaxis], 1)
        v_f = torch.fft(eta * v[..., np.newaxis], 1)
        wv_sum_f = complex_mul(w_f, v_f).sum(dim=2)
        wv_sum = torch.ifft(wv_sum_f, 1)
        # We only need the real part of complex_mul(eta_inverse, wv_sum)
        return eta_inverse[..., 0] * wv_sum[..., 0] - eta_inverse[..., 1] - wv_sum[..., 1]
    else:
        w_f = torch.rfft(torch.cat((w, torch.zeros_like(w)), dim=-1), 1)
        v_f = torch.rfft(torch.cat((v, torch.zeros_like(v)), dim=-1), 1)
        wv_sum_f = complex_mul(w_f, v_f).sum(dim=2)
        return torch.irfft(wv_sum_f, 1, signal_sizes=(2 * n, ))[..., :n]


def toeplitz_mult(G, H, x, cycle=True):
    """Multiply \sum_i Krylov(Z_f, G_i) @ Krylov(Z_f, H_i) @ x.
    Parameters:
        G: Tensor of shape (nstack, rank, n)
        H: Tensor of shape (nstack, rank, n)
        x: Tensor of shape (batch_size, n)
        cycle: whether to use f = (1, -1) or f = (0, 0)
    Returns:
        product: Tensor of shape (batch_size, nstack, n)
    """
    # f = (1,-1) if cycle else (1,1)
    f = (1, -1) if cycle else (0, 0)
    transpose_out = toeplitz_krylov_transpose_multiply(H, x, f[1])
    return toeplitz_krylov_multiply(G, transpose_out, f[0])


class ToeplitzlikeLinear(nn.Module):

    def __init__(self, in_size, out_size, rank=4, bias=True, corner=False):
        super().__init__()
        self.in_size = in_size
        self.out_size = out_size
        self.nstack = int(math.ceil(out_size / self.in_size))
        self.rank = rank
        assert not corner, 'corner not currently supported'
        self.corner = corner
        init_stddev = math.sqrt(1. / (rank * in_size))
        self.G = nn.Parameter(torch.randn(self.nstack, rank, in_size) * init_stddev)
        self.H = nn.Parameter(torch.randn(self.nstack, rank, in_size) * init_stddev)
        self.G._is_structured = True  # Flag to avoid weight decay
        self.H._is_structured = True
        self.register_buffer('reverse_idx', torch.arange(in_size - 1, -1, -1))
        if bias:
            self.bias = nn.Parameter(torch.Tensor(out_size))
        else:
            self.register_parameter('bias', None)
        self.reset_parameters()

    def reset_parameters(self):
        """Initialize bias the same way as torch.nn.Linear."""
        if self.bias is not None:
            bound = 1 / math.sqrt(self.in_size)
            nn.init.uniform_(self.bias, -bound, bound)

    def forward(self, input):
        """
        Parameters:
<<<<<<< HEAD
            input: (batch, in_size)
        Return:
            output: (batch, out_size)
=======
            input: (batch, *, in_size)
        Return:
            output: (batch, *, out_size)
>>>>>>> a67a59f6
        """
        u = input.view(np.prod(input.size()[:-1]), input.size(-1))
        batch = u.shape[0]
        # output = toeplitz_mult(self.G, self.H, input, self.corner)
        # return output.reshape(batch, self.nstack * self.size)
        n = self.in_size
        v = self.H
        # u_f = torch.rfft(torch.cat((u.flip(1), torch.zeros_like(u)), dim=-1), 1)
        u_f = torch.rfft(torch.cat((u[:, self.reverse_idx], torch.zeros_like(u)), dim=-1), 1)
        v_f = torch.rfft(torch.cat((v, torch.zeros_like(v)), dim=-1), 1)
        uv_f = complex_mul(u_f.unsqueeze(1).unsqueeze(1), v_f)
        # transpose_out =  torch.irfft(uv_f, 1, signal_sizes=(2 * n, ))[..., :n].flip(3)
        transpose_out =  torch.irfft(uv_f, 1, signal_sizes=(2 * n, ))[..., self.reverse_idx]
        v = self.G
        w = transpose_out
        w_f = torch.rfft(torch.cat((w, torch.zeros_like(w)), dim=-1), 1)
        v_f = torch.rfft(torch.cat((v, torch.zeros_like(v)), dim=-1), 1)
        wv_sum_f = complex_mul(w_f, v_f).sum(dim=2)
        output = torch.irfft(wv_sum_f, 1, signal_sizes=(2 * n, ))[..., :n]
        output = output.reshape(batch, self.nstack * self.in_size)[:, :self.out_size]
<<<<<<< HEAD
        return output if self.bias is None else output + self.bias
=======
        if self.bias is not None:
            output = output + self.bias
        return output.view(*input.size()[:-1], self.out_size)

    def extra_repr(self):
        return 'in_size={}, out_size={}, bias={}, rank={}, corner={}'.format(
            self.in_size, self.out_size, self.bias is not None, self.rank, self.corner
        )
>>>>>>> a67a59f6


class Toeplitzlike1x1Conv(ToeplitzlikeLinear):

    def forward(self, input):
        """
        Parameters:
            input: (batch, c, h, w)
        Return:
            output: (batch, nstack * c, h, w)
        """
        # TODO: this is for old code with square Toeplitzlike, need to be updated
        batch, c, h, w = input.shape
        input_reshape = input.view(batch, c, h * w).transpose(1, 2).reshape(-1, c)
        output = super().forward(input_reshape)
        return output.view(batch, h * w, self.nstack * c).transpose(1, 2).view(batch, self.nstack * c, h, w)<|MERGE_RESOLUTION|>--- conflicted
+++ resolved
@@ -127,15 +127,9 @@
     def forward(self, input):
         """
         Parameters:
-<<<<<<< HEAD
-            input: (batch, in_size)
-        Return:
-            output: (batch, out_size)
-=======
             input: (batch, *, in_size)
         Return:
             output: (batch, *, out_size)
->>>>>>> a67a59f6
         """
         u = input.view(np.prod(input.size()[:-1]), input.size(-1))
         batch = u.shape[0]
@@ -156,9 +150,6 @@
         wv_sum_f = complex_mul(w_f, v_f).sum(dim=2)
         output = torch.irfft(wv_sum_f, 1, signal_sizes=(2 * n, ))[..., :n]
         output = output.reshape(batch, self.nstack * self.in_size)[:, :self.out_size]
-<<<<<<< HEAD
-        return output if self.bias is None else output + self.bias
-=======
         if self.bias is not None:
             output = output + self.bias
         return output.view(*input.size()[:-1], self.out_size)
@@ -167,7 +158,6 @@
         return 'in_size={}, out_size={}, bias={}, rank={}, corner={}'.format(
             self.in_size, self.out_size, self.bias is not None, self.rank, self.corner
         )
->>>>>>> a67a59f6
 
 
 class Toeplitzlike1x1Conv(ToeplitzlikeLinear):
