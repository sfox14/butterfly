--- conflicted
+++ resolved
@@ -258,14 +258,9 @@
             loss,
             pretrained_weights=pretrained_weights,
             cuda = True, fp16 = args.fp16,
-<<<<<<< HEAD
             width=args.width, n_struct_layers=args.n_struct_layers if args.dense else 0,
-            struct=args.struct, softmax_struct=args.softmax_struct)
-=======
-            width=args.width, n_struct_layers=args.n_struct_layers,
             struct=args.struct, softmax_struct=args.softmax_struct, sm_pooling=args.sm_pooling,
             groups=args.groups, shuffle=args.shuffle)
->>>>>>> b3d294f7
 
     if args.arch == 'mobilenetv1' and args.distilled_param_path:
         model_state = model_and_loss.model.mixed_model_state_dict(args.full_model_path, args.distilled_param_path)
