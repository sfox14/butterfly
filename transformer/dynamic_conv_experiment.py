--- conflicted
+++ resolved
@@ -183,12 +183,7 @@
 @ex.capture
 def dynamic_conv_experiment(model, model_args, encoder, decoder, density, structure_lr_multiplier,
                             nmaxupdates, ntrials, result_dir, cuda, smoke_test):
-<<<<<<< HEAD
     name=f"{model}_{density}"
-=======
-    # name=f"{model}_{model_args}_encoder_[{'-'.join(encoder)}]_decoder_[{'-'.join(decoder)}]_structlr_{structure_lr_multiplier}"
-    name=f"{model}_{model_args}_encoder_[{'-'.join(encoder)}]_decoder_[{'-'.join(decoder)}]_structlr_grid"
->>>>>>> d5079cce
     config={
         # 'lr': sample_from(lambda spec: math.exp(random.uniform(math.log(1e-4), math.log(1e-3)))),
         # 'lr': grid_search([5e-4, 7e-4, 9e-4, 11e-4]),
